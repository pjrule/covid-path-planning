--- conflicted
+++ resolved
@@ -11,6 +11,7 @@
 from matplotlib.animation import FuncAnimation
 from numpy.linalg import norm
 from skgeom import *
+from sys import exit
 
 from branch_and_bound import branch_bound_poly
 
@@ -29,8 +30,7 @@
 
     # Report if problem is infeasible
     if prob.status == 'infeasible':
-        print('ERROR: Problem is infeasible')
-        return None, None, None
+        exit('ERROR: Problem is infeasible')
     
     unscaled_time = loc_times.value.sum()
     scale = get_scale(room, loc_times.value, scaling_method)
@@ -46,11 +46,7 @@
     ax.plot(*room.room.exterior.xy)
     ax.plot(*room.guard.exterior.xy)
 
-<<<<<<< HEAD
-    ax.scatter(room.guard_grid[:,0], room.guard_grid[:,1], s = waiting_times, facecolors = 'none', edgecolors = 'r')
-=======
-    ax.scatter(room.guard_grid[:,0], room.guard_grid[:,1], s = waiting_times, facecolors = 'r', edgecolors = 'r')
->>>>>>> 8e7090ba
+    ax.scatter(room.guard_grid[:,0], room.guard_grid[:,1], s = waiting_times, facecolors = 'none', edgecolors = 'r', alpha = 0.5)
     plt.show()
 
 
